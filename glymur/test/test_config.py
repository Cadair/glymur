--- conflicted
+++ resolved
@@ -1,18 +1,6 @@
 """These tests are for edge cases where OPENJPEG does not exist, but
 OPENJP2 may be present in some form or other.
 """
-<<<<<<< HEAD
-# unittest doesn't work well with R0904.
-# pylint: disable=R0904
-
-# tempfile.TemporaryDirectory, unittest.assertWarns introduced in 3.2
-# pylint: disable=E1101
-
-# unittest.mock only in Python 3.3 (python2.7/pylint import issue)
-# pylint:  disable=E0611,F0401
-
-=======
->>>>>>> c23fe488
 import contextlib
 import ctypes
 import imp

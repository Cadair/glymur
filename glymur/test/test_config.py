--- conflicted
+++ resolved
@@ -23,7 +23,6 @@
                        WINDOWS_TMP_FILE_MSG)
 
 
-<<<<<<< HEAD
 def openjp2_not_found_by_ctypes():
     """
     Need to know if openjp2 library can be picked right up by ctypes for one
@@ -34,9 +33,6 @@
     else:
         return False
 
-=======
-NO_OPENJP2 = re.match("[2-9]", glymur.version.openjpeg_version) is None
->>>>>>> 7d673e27
 
 def openjpeg_not_found_by_ctypes():
     """
@@ -154,19 +150,12 @@
                         # be rejected.
                         regex = 'could not be loaded'
                         with self.assertWarnsRegex(UserWarning, regex):
-<<<<<<< HEAD
                             conf = glymur.config.glymur_config()
                             self.assertIsNone(conf['openjp2'])
 
     @unittest.skipIf((openjpeg_not_found_by_ctypes() and
                       openjp2_not_found_by_ctypes()),
                      "Needs openjp2 and openjpeg before this test make sense.")
-=======
-                            imp.reload(glymur)
-
-    @unittest.skip('Can no longer run as-is in 9.0 devel environment')
-    @unittest.skipIf(NO_OPENJP2, "Needs openjp2 before this test make sense.")
->>>>>>> 7d673e27
     @unittest.skipIf(os.name == "nt", WINDOWS_TMP_FILE_MSG)
     def test_library_specified_as_None(self):
         """Verify that we can stop library from being loaded by using None."""
@@ -179,7 +168,6 @@
                 # openjpeg instead.
                 fptr.write('[library]\n')
                 fptr.write('openjp2: None\n')
-<<<<<<< HEAD
                 openjpeg_lib = ctypes.util.find_library('openjpeg')
                 msg = 'openjpeg: {openjpeg}\n'
                 msg = msg.format(openjpeg=openjpeg_lib)
@@ -190,15 +178,6 @@
                     conf = glymur.config.glymur_config()
                     self.assertIsNone(conf['openjp2'])
                     self.assertIsNotNone(conf['openjpeg'])
-=======
-                msg = 'openjpeg: {0}\n'
-                msg = msg.format(glymur.lib.openjp2.OPENJP2._name)
-                fptr.write(msg)
-                fptr.flush()
-                with patch.dict('os.environ', {'XDG_CONFIG_HOME': tdir}):
-                    imp.reload(glymur.lib.openjp2)
-                    self.assertIsNone(glymur.lib.openjp2.OPENJP2)
->>>>>>> 7d673e27
 
     @unittest.skipIf(os.name == "nt", WINDOWS_TMP_FILE_MSG)
     def test_config_file_in_current_directory(self):

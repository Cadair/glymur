--- conflicted
+++ resolved
@@ -109,8 +109,6 @@
                 rgb_from_idx[r, c] = palette[idx[r, c]]
         np.testing.assert_array_equal(rgb, rgb_from_idx)
 
-<<<<<<< HEAD
-=======
     def test_no_cxform_cmap(self):
         """Bands as physically ordered, not as physically intended"""
         # This file has the components physically reversed.  The cmap box
@@ -126,7 +124,6 @@
 
         np.testing.assert_array_equal(ycbcr, expected)
 
->>>>>>> 1be7c4ec
     def test_file_not_present(self):
         """Should error out if reading from a file that does not exist"""
         # Verify that we error out appropriately if not given an existing file
@@ -781,7 +778,7 @@
         filename = opj_data_file('input/conformance/file9.jp2')
         j = Jp2k(filename)
         rgb = j.read()
-        idx = j.read(no_cxform=True)
+        idx = j.read(ignore_pclr_cmap_cdef=True)
         self.assertEqual(rgb.shape, (512, 768, 3))
         self.assertEqual(idx.shape, (512, 768))
 
@@ -823,7 +820,7 @@
         filename = opj_data_file('input/conformance/file2.jp2')
         j = Jp2k(filename)
         ycbcr = j.read()
-        crcby = j.read(no_cxform=True)
+        crcby = j.read(ignore_pclr_cmap_cdef=True)
 
         expected = np.zeros(ycbcr.shape, ycbcr.dtype)
         for k in range(crcby.shape[2]):

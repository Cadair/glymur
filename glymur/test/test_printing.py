--- conflicted
+++ resolved
@@ -745,13 +745,7 @@
         with patch('sys.stdout', new=StringIO()) as fake_out:
             print(j.box[2])
             actual = fake_out.getvalue().strip()
-<<<<<<< HEAD
         self.assertEqual(actual, fixtures.text_GBR_rreq)
-=======
-        self.maxDiff = None
-        expected = fixtures.file7_rreq
-        self.assertEqual(actual, expected)
->>>>>>> de6984e2
 
     @unittest.skipIf(OPJ_DATA_ROOT is None,
                      "OPJ_DATA_ROOT environment variable not set")

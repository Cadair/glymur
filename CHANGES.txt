<<<<<<< HEAD
Sep 25, 2014 - -v0.7.0  Added __getitem__, __setitem__ support.

Mar 06, 2014 - Added Cinema2K, Cinema4K write support.
=======
Oct 01, 2014 - v0.7.0  Added array-style slicing.

August 03, 2014 - v0.6.0  Added Cinema2K, Cinema4K write support.
>>>>>>> 6af4b7f0
    Changed constructor for ChannelDefinition box.  Removed support
    for Python 2.6.  Added write support for JP2 UUID, DataEntryURL,
    Palette and Component Mapping boxes, JPX Association, NumberList
    and DataReference boxes.  Added read support for JPX free,
    number list, data reference, fragment table, and fragment list
    boxes.  Improved JPX Reader Requirements box support.  Added
    get_printoptions, set_printoptions functions.  Palette box now
    a 2D numpy array instead of a list of 1D arrays.  JP2 super box
    constructors now take optional box list  argument.  Fixed bug
    where JPX files with more than one codestream but advertising
    jp2 compatibility were not being read.

Jan 28, 2014 - v0.5.10  Fixed bad warning when reader requirements box mask
    length is unsupported.

Oct 29, 2013 - v0.5.9  Fixed bad library load on linux as a result of 0.5.8

Oct 29, 2013 - v0.5.8  Fixed unnecessary warnings when default locations for
    openjpeg libraries on mac do not specify the actual library.

Oct 28, 2013 - v0.5.7  Fixed bad import error message when libopenjpeg library
    not installed on mac.

Oct 13, 2013 - v0.5.6  Fixed handling of non-ascii chars in XML boxes.  Fixed
    some docstring errors in jp2box module.

Oct 03, 2013 - v0.5.5  Fixed pip install error introduced in 0.5.0.  

Sep 24, 2013 - v0.5.4  Fixed test error restricted to v2.0.

Sep 24, 2013 - v0.5.3  Removed a duplicated channel definition test in
    test_jp2box that could cause a segfault in 1.3 if not properly skipped.

Sep 23, 2013 - v0.5.2  Fixed some tests that have been failing since 0.5.
    under various edge cases.

Sep 19, 2013 - v0.5.1  Added more resiliency to XML box parsing.  Fixed tests
    that failed if OPJ_DATA_ROOT not set.

Sep 16, 2013 - v0.5.0  Added write support for 1.5.x.  Added version module.

Aug 21, 2013 - v0.4.1  Fixed segfault with openjpeg 1.x when rlevel=-1

Aug 18, 2013 - v0.4.0  Added append method.

Aug 15, 2013 - v0.3.2  Fixed test bug where missing Pillow package caused test
    failures.

Aug 14, 2013 - v0.3.1  Exposed mantissa, exponent, and guard_bits fields in QCC
    and QCD segments.  Exposed layers and code_block_size in COD segment.
    Exposed precinct_size in COC segment.

Jul 31, 2013 - v0.3.0  Added support for official 2.0.0.

Jul 27, 2013 - v0.2.8  Fixed inconsistency regarding configuration
    file directory on windows (issue91).

Jul 25, 2013 - v0.2.7  Warns but no longer errors out when neither library is
    found (issue89).

Jul 24, 2013 - v0.2.6  No longer warning when configuration file not found.
    Added read support for jpch, jplh boxes.  Added testing of files in
    format-corpus repository.

Jul 23, 2013 - v0.2.5  Fixed inconsistency in XML handling, now all instances
    are always ElementTree objects (issue82).

Jul 21, 2013 - v0.2.4  Fixed markdown bug for Fedora 17 information, fixed
    out-of-date windows information (issue79).  Fixed incorrect
    interpretation of Psot parameter (issue78).

Jul 18, 2013 - v0.2.3  Support for Python 2.6, OpenJPEG 1.4.  Incompatible
    change to ChannelDefinitionBox constructor.  Added RGBA example.

Jul 11, 2013 - v0.2.2  Fixed mistakes with trove classifier, pypi releases.

Jul 11, 2013 - v0.2.0  Support for Python 2.7 on windows, OpenJPEG 1.5.1.

Jun 27, 2013 - v0.1.10  Can wrap codestreams in custom JP2 jackets.  Exposing
    parameter to specify multi component transform.  Added a raw codestream 
    file.

Jun 16, 2013 - v0.1.9  Reading ICC profile headers as ordered dicts.  Exif 
    dictionaries changed to ordered dicts.  Honoring XDG_CONFIG_HOME
    environment variable.

Jun 14, 2013 - v0.1.8  Added reduce=-1 option to get lowest resolution
    thumbnail.

Jun 07, 2013 - v0.1.7  Changed Exif dictionary names from ['Exif', 'Photo',
    'Iop', 'GPSInfo'] to ['Image', 'Photo', 'Iop', 'GPSInfo'].  

Jun 06, 2013 - v0.1.6  Exif classes made private.  Refactored IFD post
    processing.  Corrected omission of Exif in UUIDBox docstring.

Jun 06, 2013 - v0.1.5  Changed ColourSpecificationBox attribute "color_space"
    to "colorspace".  Fixed MANIFEST issue affecting PyPI installs.

Jun 05, 2013 - v0.1.4  Added Exif UUID read support.

Jun 02, 2013 - v0.1.3p1  Raising IOErrors when code block size and precinct
    sizes are not in harmony.  Added statement to docs about upstream library
    dependence.  Added roadmap to docs.

May 30, 2013 - v0.1.2.  Added XMP UUID read support.  Added jp2 boxes to rst
    docs, XMLBox.indent method made into a private module method.  Precinct
    sizes restricted to be multiples of two.

May 27, 2013 - v0.1.1.  Changed write example to not rely on matplotlib.  Fixed
    readthedocs.org setup to build documentation automatically.  Can import 
    glymur without libopenjp2 actually being present.  Changed write example
    to not rely on matplotlib.<|MERGE_RESOLUTION|>--- conflicted
+++ resolved
@@ -1,12 +1,6 @@
-<<<<<<< HEAD
-Sep 25, 2014 - -v0.7.0  Added __getitem__, __setitem__ support.
-
-Mar 06, 2014 - Added Cinema2K, Cinema4K write support.
-=======
 Oct 01, 2014 - v0.7.0  Added array-style slicing.
 
 August 03, 2014 - v0.6.0  Added Cinema2K, Cinema4K write support.
->>>>>>> 6af4b7f0
     Changed constructor for ChannelDefinition box.  Removed support
     for Python 2.6.  Added write support for JP2 UUID, DataEntryURL,
     Palette and Component Mapping boxes, JPX Association, NumberList

--- conflicted
+++ resolved
@@ -1,6 +1,6 @@
-<<<<<<< HEAD
-Oct 29, 2013 - v0.5.10  Palette box now a 2D numpy array instead of a list of
-    1D arrays.
+Oct 29, 2013 - Palette box now a 2D numpy array instead of a list of
+    1D arrays.  Super box constructors now take optional box list  argument.
+    Removed ssiz attribute from SIZsegment class.
 
 Oct 29, 2013 - v0.5.9  Fixed bad library load on linux as a result of 0.5.8
 
@@ -9,10 +9,6 @@
 
 Oct 28, 2013 - v0.5.7  Fixed bad import error message when libopenjpeg library
     not installed on mac.
-=======
-Oct 22, 2013 - v0.5.7  Super box constructors now take optional box list
-    argument.  Removed ssiz attribute from SIZsegment class.
->>>>>>> 632481b3
 
 Oct 13, 2013 - v0.5.6  Fixed handling of non-ascii chars in XML boxes.  Fixed
     some docstring errors in jp2box module.
